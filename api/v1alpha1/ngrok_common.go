--- conflicted
+++ resolved
@@ -50,7 +50,11 @@
 	Response *EndpointResponseHeaders `json:"response,omitempty"`
 }
 
-<<<<<<< HEAD
+type EndpointTLSTerminationAtEdge struct {
+	// MinVersion is the minimum TLS version to allow for connections to the edge
+	MinVersion string `json:"minVersion,omitempty"`
+}
+
 type SecretKeyRef struct {
 	// Name of the Kubernetes secret
 	Name string `json:"name,omitempty"`
@@ -66,9 +70,4 @@
 	// SecretRef is a reference to a secret containing the secret used to validate
 	// requests from the given provider. All providers except AWS SNS require a secret
 	SecretRef *SecretKeyRef `json:"secret,omitempty"`
-=======
-type EndpointTLSTerminationAtEdge struct {
-	// MinVersion is the minimum TLS version to allow for connections to the edge
-	MinVersion string `json:"minVersion,omitempty"`
->>>>>>> 08e10009
 }