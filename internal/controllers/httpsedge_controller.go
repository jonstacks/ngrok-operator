/*
MIT License

Copyright (c) 2022 ngrok, Inc.

Permission is hereby granted, free of charge, to any person obtaining a copy
of this software and associated documentation files (the "Software"), to deal
in the Software without restriction, including without limitation the rights
to use, copy, modify, merge, publish, distribute, sublicense, and/or sell
copies of the Software, and to permit persons to whom the Software is
furnished to do so, subject to the following conditions:

The above copyright notice and this permission notice shall be included in all
copies or substantial portions of the Software.

THE SOFTWARE IS PROVIDED "AS IS", WITHOUT WARRANTY OF ANY KIND, EXPRESS OR
IMPLIED, INCLUDING BUT NOT LIMITED TO THE WARRANTIES OF MERCHANTABILITY,
FITNESS FOR A PARTICULAR PURPOSE AND NONINFRINGEMENT. IN NO EVENT SHALL THE
AUTHORS OR COPYRIGHT HOLDERS BE LIABLE FOR ANY CLAIM, DAMAGES OR OTHER
LIABILITY, WHETHER IN AN ACTION OF CONTRACT, TORT OR OTHERWISE, ARISING FROM,
OUT OF OR IN CONNECTION WITH THE SOFTWARE OR THE USE OR OTHER DEALINGS IN THE
SOFTWARE.
*/

package controllers

import (
	"context"
	"fmt"
	"reflect"

	v1 "k8s.io/api/core/v1"
	"k8s.io/apimachinery/pkg/runtime"
	"k8s.io/apimachinery/pkg/types"
	"k8s.io/client-go/tools/record"
	"k8s.io/utils/pointer"
	ctrl "sigs.k8s.io/controller-runtime"
	"sigs.k8s.io/controller-runtime/pkg/client"

	"github.com/go-logr/logr"
	ingressv1alpha1 "github.com/ngrok/kubernetes-ingress-controller/api/v1alpha1"
	"github.com/ngrok/kubernetes-ingress-controller/internal/ngrokapi"
	"github.com/ngrok/ngrok-api-go/v5"
	"github.com/ngrok/ngrok-api-go/v5/backends/tunnel_group"
)

// HTTPSEdgeReconciler reconciles a HTTPSEdge object
type HTTPSEdgeReconciler struct {
	client.Client

	Log      logr.Logger
	Scheme   *runtime.Scheme
	Recorder record.EventRecorder

	NgrokClientset ngrokapi.Clientset
}

// SetupWithManager sets up the controller with the Manager.
func (r *HTTPSEdgeReconciler) SetupWithManager(mgr ctrl.Manager) error {
	return ctrl.NewControllerManagedBy(mgr).
		For(&ingressv1alpha1.HTTPSEdge{}).
		WithEventFilter(commonPredicateFilters).
		Complete(r)
}

//+kubebuilder:rbac:groups=ingress.k8s.ngrok.com,resources=httpsedges,verbs=get;list;watch;create;update;patch;delete
//+kubebuilder:rbac:groups=ingress.k8s.ngrok.com,resources=httpsedges/status,verbs=get;update;patch
//+kubebuilder:rbac:groups=ingress.k8s.ngrok.com,resources=httpsedges/finalizers,verbs=update

// Reconcile is part of the main kubernetes reconciliation loop which aims to
// move the current state of the cluster closer to the desired state.
//
// For more details, check Reconcile and its Result here:
// - https://pkg.go.dev/sigs.k8s.io/controller-runtime@v0.13.1/pkg/reconcile
func (r *HTTPSEdgeReconciler) Reconcile(ctx context.Context, req ctrl.Request) (ctrl.Result, error) {
	log := r.Log.WithValues("V1Alpha1HTTPSEdge", req.NamespacedName)

	edge := new(ingressv1alpha1.HTTPSEdge)
	if err := r.Get(ctx, req.NamespacedName, edge); err != nil {
		log.Error(err, "unable to fetch Edge")
		return ctrl.Result{}, client.IgnoreNotFound(err)
	}

	if edge == nil {
		return ctrl.Result{}, nil
	}

	if edge.ObjectMeta.DeletionTimestamp.IsZero() {
		if err := registerAndSyncFinalizer(ctx, r.Client, edge); err != nil {
			return ctrl.Result{}, err
		}
	} else {
		// The object is being deleted
		if hasFinalizer(edge) {
			if edge.Status.ID != "" {
				r.Recorder.Event(edge, v1.EventTypeNormal, "Deleting", fmt.Sprintf("Deleting Edge %s", edge.Name))
				if err := r.NgrokClientset.HTTPSEdges().Delete(ctx, edge.Status.ID); err != nil {
					if !ngrok.IsNotFound(err) {
						r.Recorder.Event(edge, v1.EventTypeWarning, "FailedDelete", fmt.Sprintf("Failed to delete Edge %s: %s", edge.Name, err.Error()))
						return ctrl.Result{}, err
					}
				}
				edge.Status.ID = ""
			}

			if err := removeAndSyncFinalizer(ctx, r.Client, edge); err != nil {
				return ctrl.Result{}, err
			}
		}

		r.Recorder.Event(edge, v1.EventTypeNormal, "Deleted", fmt.Sprintf("Deleted Edge %s", edge.Name))

		// Stop reconciliation as the item is being deleted
		return ctrl.Result{}, nil
	}

	return ctrl.Result{}, r.reconcileEdge(ctx, edge)
}

func (r *HTTPSEdgeReconciler) reconcileEdge(ctx context.Context, edge *ingressv1alpha1.HTTPSEdge) error {
	var remoteEdge *ngrok.HTTPSEdge
	var err error

	if edge.Status.ID != "" {
		// We already have an ID, so we can just update the resource
		// TODO: Update the edge if the hostports don't match or the metadata doesn't match
		remoteEdge, err = r.NgrokClientset.HTTPSEdges().Get(ctx, edge.Status.ID)
		if err != nil {
			return err
		}
	} else {
		// Try to find the edge by Hostports
		remoteEdge, err = r.findEdgeByHostports(ctx, edge.Spec.Hostports)
		if err != nil {
			return err
		}

		// Not found, so create it
		if remoteEdge == nil {
			remoteEdge, err = r.NgrokClientset.HTTPSEdges().Create(ctx, &ngrok.HTTPSEdgeCreate{
				Metadata:    edge.Spec.Metadata,
				Description: edge.Spec.Description,
				Hostports:   edge.Spec.Hostports,
			})
			if err != nil {
				return err
			}
		}
	}

	if err = r.updateStatus(ctx, edge, remoteEdge); err != nil {
		return err
	}

	if err = r.reconcileRoutes(ctx, edge, remoteEdge); err != nil {
		return err
	}

	return r.setEdgeTLSTermination(ctx, edge.Status.ID, edge.Spec.TLSTermination)
}

// TODO: This is going to be a bit messy right now, come back and make this cleaner
func (r *HTTPSEdgeReconciler) reconcileRoutes(ctx context.Context, edge *ingressv1alpha1.HTTPSEdge, remoteEdge *ngrok.HTTPSEdge) error {
	routeStatuses := make([]ingressv1alpha1.HTTPSEdgeRouteStatus, len(edge.Spec.Routes))
	tunnelGroupReconciler, err := newTunnelGroupBackendReconciler(r.NgrokClientset.TunnelGroupBackends())
	if err != nil {
		return err
	}

	// TODO: clean this up. This is way too much nesting
	for i, routeSpec := range edge.Spec.Routes {
		backend, err := tunnelGroupReconciler.findOrCreate(ctx, routeSpec.Backend)
		if err != nil {
			return err
		}

		match := r.getMatchingRouteFromEdgeStatus(edge, routeSpec)
		var route *ngrok.HTTPSEdgeRoute
		if match == nil {
			r.Log.Info("Creating new route", "edgeID", edge.Status.ID, "match", routeSpec.Match, "matchType", routeSpec.MatchType, "backendID", backend.ID)
			// This is a new route, so we need to create it
			req := &ngrok.HTTPSEdgeRouteCreate{
				EdgeID:    edge.Status.ID,
				Match:     routeSpec.Match,
				MatchType: routeSpec.MatchType,
				Backend: &ngrok.EndpointBackendMutate{
					BackendID: backend.ID,
				},
			}
			route, err = r.NgrokClientset.HTTPSEdgeRoutes().Create(ctx, req)
		} else {
			r.Log.Info("Updating route", "edgeID", edge.Status.ID, "match", routeSpec.Match, "matchType", routeSpec.MatchType, "backendID", backend.ID)
			// This is an existing route, so we need to update it
			req := &ngrok.HTTPSEdgeRouteUpdate{
				EdgeID:    edge.Status.ID,
				ID:        match.ID,
				Match:     routeSpec.Match,
				MatchType: routeSpec.MatchType,
				Backend: &ngrok.EndpointBackendMutate{
					BackendID: backend.ID,
				},
			}
			route, err = r.NgrokClientset.HTTPSEdgeRoutes().Update(ctx, req)
		}
		if err != nil {
			return err
		}
		routeStatuses[i] = ingressv1alpha1.HTTPSEdgeRouteStatus{
			ID:        route.ID,
			URI:       route.URI,
			Match:     route.Match,
			MatchType: route.MatchType,
		}
		if route.Backend != nil {
			routeStatuses[i].Backend = ingressv1alpha1.TunnelGroupBackendStatus{
				ID: route.Backend.Backend.ID,
			}
		}

		if err := r.setEdgeRouteCompression(ctx, edge.Status.ID, route.ID, routeSpec.Compression); err != nil {
			return err
		}
		if err := r.setEdgeRouteIPRestriction(ctx, edge.Status.ID, route.ID, routeSpec.IPRestriction); err != nil {
			return err
		}
		var requestHeaders *ingressv1alpha1.EndpointRequestHeaders
		if routeSpec.Headers != nil {
			requestHeaders = routeSpec.Headers.Request
		}
		if err := r.setEdgeRouteRequestHeaders(ctx, edge.Status.ID, route.ID, requestHeaders); err != nil {
			return err
		}
		var responseHeaders *ingressv1alpha1.EndpointResponseHeaders
		if routeSpec.Headers != nil {
			responseHeaders = routeSpec.Headers.Response
		}
		if err := r.setEdgeRouteResponseHeaders(ctx, edge.Status.ID, route.ID, responseHeaders); err != nil {
			return err
		}
		if err := r.setEdgeRouteWebhookVerification(ctx, edge, route.ID, routeSpec.WebhookVerification); err != nil {
			return err
		}
	}

	// Delete any routes that are no longer in the spec
	for _, remoteRoute := range remoteEdge.Routes {
		found := false
		for _, routeStatus := range routeStatuses {
			if routeStatus.ID == remoteRoute.ID {
				found = true
				break
			}
		}
		if !found {
			r.Log.Info("Deleting route", "edgeID", edge.Status.ID, "routeID", remoteRoute.ID)
			if err := r.NgrokClientset.HTTPSEdgeRoutes().Delete(ctx, &ngrok.EdgeRouteItem{EdgeID: edge.Status.ID, ID: remoteRoute.ID}); err != nil {
				return err
			}
		}
	}

	edge.Status.Routes = routeStatuses

	return r.Status().Update(ctx, edge)
}

func (r *HTTPSEdgeReconciler) setEdgeRouteCompression(ctx context.Context, edgeID string, routeID string, compression *ingressv1alpha1.EndpointCompression) error {
	client := r.NgrokClientset.EdgeModules().HTTPS().Routes().Compression()

	if compression == nil {
		return client.Delete(ctx, &ngrok.EdgeRouteItem{EdgeID: edgeID, ID: routeID})
	}

	_, err := client.Replace(ctx, &ngrok.EdgeRouteCompressionReplace{
		EdgeID: edgeID,
		ID:     routeID,
		Module: ngrok.EndpointCompression{
			Enabled: pointer.Bool(compression.Enabled),
		},
	})
	return err
}

func (r *HTTPSEdgeReconciler) setEdgeRouteIPRestriction(ctx context.Context, edgeID string, routeID string, ipRestriction *ingressv1alpha1.EndpointIPPolicy) error {
	client := r.NgrokClientset.EdgeModules().HTTPS().Routes().IPRestriction()
	if ipRestriction == nil || len(ipRestriction.IPPolicyIDs) == 0 {
		return client.Delete(ctx, &ngrok.EdgeRouteItem{EdgeID: edgeID, ID: routeID})
	}
	_, err := client.Replace(ctx, &ngrok.EdgeRouteIPRestrictionReplace{
		EdgeID: edgeID,
		ID:     routeID,
		Module: ngrok.EndpointIPPolicyMutate{
			IPPolicyIDs: ipRestriction.IPPolicyIDs,
		},
	})
	return err
}

func (r *HTTPSEdgeReconciler) setEdgeRouteRequestHeaders(ctx context.Context, edgeID string, routeID string, requestHeaders *ingressv1alpha1.EndpointRequestHeaders) error {
	client := r.NgrokClientset.EdgeModules().HTTPS().Routes().RequestHeaders()
	if requestHeaders == nil {
		return client.Delete(ctx, &ngrok.EdgeRouteItem{EdgeID: edgeID, ID: routeID})
	}

	module := ngrok.EndpointRequestHeaders{}
	if len(requestHeaders.Add) > 0 {
		module.Add = requestHeaders.Add
	}
	if len(requestHeaders.Remove) > 0 {
		module.Remove = requestHeaders.Remove
	}

	_, err := client.Replace(ctx, &ngrok.EdgeRouteRequestHeadersReplace{
		EdgeID: edgeID,
		ID:     routeID,
		Module: module,
	})
	return err
}

func (r *HTTPSEdgeReconciler) setEdgeRouteResponseHeaders(ctx context.Context, edgeID string, routeID string, responseHeaders *ingressv1alpha1.EndpointResponseHeaders) error {
	client := r.NgrokClientset.EdgeModules().HTTPS().Routes().ResponseHeaders()
	if responseHeaders == nil {
		return client.Delete(ctx, &ngrok.EdgeRouteItem{EdgeID: edgeID, ID: routeID})
	}

	module := ngrok.EndpointResponseHeaders{}
	if len(responseHeaders.Add) > 0 {
		module.Add = responseHeaders.Add
	}
	if len(responseHeaders.Remove) > 0 {
		module.Remove = responseHeaders.Remove
	}

	_, err := client.Replace(ctx, &ngrok.EdgeRouteResponseHeadersReplace{
		EdgeID: edgeID,
		ID:     routeID,
		Module: module,
	})
	return err
}

<<<<<<< HEAD
func (r *HTTPSEdgeReconciler) setEdgeRouteWebhookVerification(ctx context.Context, edge *ingressv1alpha1.HTTPSEdge, routeID string, webhookVerification *ingressv1alpha1.EndpointWebhookVerification) error {
	client := r.NgrokClientset.EdgeModules().HTTPS().Routes().WebhookVerification()
	if webhookVerification == nil {
		return client.Delete(ctx, &ngrok.EdgeRouteItem{EdgeID: edge.Status.ID, ID: routeID})
	}

	secret := &v1.Secret{}
	err := r.Client.Get(ctx, types.NamespacedName{
		Name:      webhookVerification.SecretRef.Name,
		Namespace: edge.Namespace,
	}, secret)
	if err != nil {
		return err
	}

	webhookSecret, ok := secret.Data[webhookVerification.SecretRef.Key]
	if !ok {
		return fmt.Errorf("secret %s/%s does not contain key %s", edge.Namespace, webhookVerification.SecretRef.Name, webhookVerification.SecretRef.Key)
	}

	module := ngrok.EndpointWebhookValidation{
		Provider: webhookVerification.Provider,
		Secret:   string(webhookSecret),
	}

	_, err = client.Replace(ctx, &ngrok.EdgeRouteWebhookVerificationReplace{
		EdgeID: edge.Status.ID,
		ID:     routeID,
		Module: module,
=======
func (r *HTTPSEdgeReconciler) setEdgeTLSTermination(ctx context.Context, edgeID string, tlsTermination *ingressv1alpha1.EndpointTLSTerminationAtEdge) error {
	client := r.NgrokClientset.EdgeModules().HTTPS().TLSTermination()
	if tlsTermination == nil {
		return client.Delete(ctx, edgeID)
	}

	_, err := client.Replace(ctx, &ngrok.EdgeTLSTerminationAtEdgeReplace{
		ID: edgeID,
		Module: ngrok.EndpointTLSTerminationAtEdge{
			MinVersion: pointer.String(tlsTermination.MinVersion),
		},
>>>>>>> 08e10009
	})
	return err
}

func (r *HTTPSEdgeReconciler) findEdgeByHostports(ctx context.Context, hostports []string) (*ngrok.HTTPSEdge, error) {
	iter := r.NgrokClientset.HTTPSEdges().List(&ngrok.Paging{})
	for iter.Next(ctx) {
		edge := iter.Item()

		// If the number of hostports doesn't match, then we can't match this edge
		if len(edge.Hostports) != len(hostports) {
			continue
		}

		// if the edge has all hostports, then it is the one we want. It might have
		// additional hostports.
		if r.edgeHasAllHostports(edge, hostports) {
			return edge, nil
		}
	}

	return nil, iter.Err()
}

func (r *HTTPSEdgeReconciler) edgeHasAllHostports(edge *ngrok.HTTPSEdge, hostports []string) bool {
	edgeHostportMap := make(map[string]bool)
	for _, hostport := range edge.Hostports {
		edgeHostportMap[hostport] = true
	}

	for _, hostport := range hostports {
		if _, ok := edgeHostportMap[hostport]; !ok {
			return false
		}
	}

	return true
}

func (r *HTTPSEdgeReconciler) updateStatus(ctx context.Context, edge *ingressv1alpha1.HTTPSEdge, remoteEdge *ngrok.HTTPSEdge) error {
	edge.Status.ID = remoteEdge.ID
	edge.Status.URI = remoteEdge.URI
	edge.Status.Routes = make([]ingressv1alpha1.HTTPSEdgeRouteStatus, len(remoteEdge.Routes))
	for i, route := range remoteEdge.Routes {
		edge.Status.Routes[i] = ingressv1alpha1.HTTPSEdgeRouteStatus{
			ID:        route.ID,
			URI:       route.URI,
			Match:     route.Match,
			MatchType: route.MatchType,
		}

		if route.Backend != nil {
			edge.Status.Routes[i].Backend = ingressv1alpha1.TunnelGroupBackendStatus{
				ID: route.Backend.Backend.ID,
			}
		}
	}

	return r.Status().Update(ctx, edge)
}

// getMatchingRouteFromEdgeStatus returns the route status for the given ingressv1alpha1.HTTPSEdgeRouteSpec. If there is
// no match in the ingressv1alpha1.HTTPSEdge.Status.Routes, then nil is returned.
func (r *HTTPSEdgeReconciler) getMatchingRouteFromEdgeStatus(edge *ingressv1alpha1.HTTPSEdge, route ingressv1alpha1.HTTPSEdgeRouteSpec) *ingressv1alpha1.HTTPSEdgeRouteStatus {
	for _, routeStatus := range edge.Status.Routes {
		if route.MatchType == routeStatus.MatchType && route.Match == routeStatus.Match {
			return &routeStatus
		}
	}
	return nil
}

// Tunnel Group Backend planner
type tunnelGroupBackendReconciler struct {
	client   *tunnel_group.Client
	backends []*ngrok.TunnelGroupBackend
}

func newTunnelGroupBackendReconciler(client *tunnel_group.Client) (*tunnelGroupBackendReconciler, error) {
	backends := make([]*ngrok.TunnelGroupBackend, 0)
	iter := client.List(&ngrok.Paging{})
	for iter.Next(context.Background()) {
		backends = append(backends, iter.Item())
	}

	return &tunnelGroupBackendReconciler{
		client:   client,
		backends: backends,
	}, iter.Err()
}

func (r *tunnelGroupBackendReconciler) findOrCreate(ctx context.Context, backend ingressv1alpha1.TunnelGroupBackend) (*ngrok.TunnelGroupBackend, error) {
	for _, b := range r.backends {
		// The labels match, so we can use this backend
		if reflect.DeepEqual(b.Labels, backend.Labels) {
			return b, nil
		}
	}

	be, err := r.client.Create(ctx, &ngrok.TunnelGroupBackendCreate{
		Description: backend.Description,
		Metadata:    backend.Metadata,
		Labels:      backend.Labels,
	})
	if err != nil {
		return nil, err
	}
	r.backends = append(r.backends, be)
	return be, nil
}<|MERGE_RESOLUTION|>--- conflicted
+++ resolved
@@ -340,7 +340,6 @@
 	return err
 }
 
-<<<<<<< HEAD
 func (r *HTTPSEdgeReconciler) setEdgeRouteWebhookVerification(ctx context.Context, edge *ingressv1alpha1.HTTPSEdge, routeID string, webhookVerification *ingressv1alpha1.EndpointWebhookVerification) error {
 	client := r.NgrokClientset.EdgeModules().HTTPS().Routes().WebhookVerification()
 	if webhookVerification == nil {
@@ -370,7 +369,10 @@
 		EdgeID: edge.Status.ID,
 		ID:     routeID,
 		Module: module,
-=======
+	})
+	return err
+}
+
 func (r *HTTPSEdgeReconciler) setEdgeTLSTermination(ctx context.Context, edgeID string, tlsTermination *ingressv1alpha1.EndpointTLSTerminationAtEdge) error {
 	client := r.NgrokClientset.EdgeModules().HTTPS().TLSTermination()
 	if tlsTermination == nil {
@@ -382,7 +384,6 @@
 		Module: ngrok.EndpointTLSTerminationAtEdge{
 			MinVersion: pointer.String(tlsTermination.MinVersion),
 		},
->>>>>>> 08e10009
 	})
 	return err
 }
